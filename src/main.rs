// < begin copyright >
// Copyright Ryan Marcus 2019
//
// See root directory of this project for license terms.
//
// < end copyright >
#![allow(clippy::needless_return)]

mod codegen;
mod load;
mod models;
mod train;

use load::{load_data, DataType};
use train::train;

use json::*;
use log::*;
use std::f64;
use std::fs::File;
use std::io::BufWriter;
use std::io::Write;
use std::time::SystemTime;
use std::fs;

use indicatif::{ProgressBar, ProgressStyle};
use clap::{App, Arg};

fn main() {
    let start_time = SystemTime::now();
    env_logger::init();

    let matches = App::new("RMI Learner")
        .version("0.1")
        .author("Ryan Marcus <ryan@ryanmarc.us>")
        .about("Learns recursive model indexes")
        .arg(Arg::with_name("input")
             .help("Path to input file containing data")
             .index(1).required(true))
        .arg(Arg::with_name("namespace")
             .help("Namespace to use in generated code")
             .index(2).required(false))
        .arg(Arg::with_name("models")
             .help("Comma-separated list of model layers, e.g. linear,linear")
             .index(3).required(false))
        .arg(Arg::with_name("branching factor")
             .help("Branching factor between each model level")
             .index(4).required(false))
        .arg(Arg::with_name("no-code")
             .long("no-code")
             .help("Skip code generation"))
        .arg(Arg::with_name("downsample")
             .long("downsample")
             .value_name("factor")
             .help("downsample the data by an integer factor (for faster training)"))
        .arg(Arg::with_name("last-layer-errors")
             .long("last-layer-errors")
             .short("e")
             .help("cause the lookup function to return a maximum search distance in addition to a guess"))
        .arg(Arg::with_name("dump-ll-model-data")
             .long("dump-ll-model-data")
             .value_name("model_index")
             .help("dump the data used to train the last-level model at index"))
        .arg(Arg::with_name("stats-file")
             .long("stats-file")
             .short("s")
             .value_name("file")
             .help("dump statistics about the learned model into the specified file"))
        .arg(Arg::with_name("param-grid")
             .long("param-grid")
             .value_name("file")
             .help("train the RMIs specified in the JSON file and report their errors"))
        .get_matches();

    let fp = matches.value_of("input").unwrap();
    let downsample = matches
        .value_of("downsample")
        .map(|x| x.parse::<usize>().unwrap())
        .unwrap_or(1);
    
    if matches.value_of("namespace").is_some() && matches.value_of("param-grid").is_some() {
        panic!("Can only specify one of namespace or param-grid");
    }
    
    info!("Reading {}...", fp);

    let (num_rows, data) = if fp.contains("uint64") {
        load_data(&fp, DataType::UINT64, downsample)
    } else {
        load_data(&fp, DataType::UINT32, downsample)
    };
    
    let load_time = SystemTime::now()
        .duration_since(start_time)
        .map(|d| d.as_nanos())
        .unwrap_or(std::u128::MAX);
    info!("Data read time: {} ms", load_time / 1_000_000);

<<<<<<< HEAD
=======
    let trained_model = train(data, models, branch_factor);

    let build_time = SystemTime::now()
        .duration_since(start_time)
        .map(|d| d.as_nanos())
        .unwrap_or(std::u128::MAX);
    info!("Model build time: {} ms", build_time / 1_000_000);

    info!(
        "Average model error: {} ({}%)",
        trained_model.model_avg_error as f64,
        trained_model.model_avg_error / num_rows as f64 * 100.0
    );

    info!(
        "Average model log2 error: {}",
        trained_model.model_avg_log2_error as f64
    );
    info!(
        "Max model error on model {}: {} ({}%)",
        trained_model.model_max_error_idx,
        trained_model.model_max_error,
        trained_model.model_max_error as f64 / num_rows as f64 * 100.0
    );

    match matches.value_of("stats-file") {
        None => {}
        Some(stats_fp) => {
            let output = object! {
                "average error" => trained_model.model_avg_error,
                "max error" => trained_model.model_max_error,
                "average log2 error" => trained_model.model_avg_log2_error
            };

            let f = File::create(stats_fp.to_string()).expect("Could not write stats file");
            let mut bw = BufWriter::new(f);
            writeln!(bw, "{}", output.dump()).unwrap();
        }
    }

    if !matches.is_present("no-code") {
        let f1 = File::create(format!("{}.cpp", namespace)).expect("Could not write RMI CPP file");
        let mut bw1 = BufWriter::new(f1);
>>>>>>> 4444133e


    if let Some(param_grid) = matches.value_of("param-grid").map(|x| x.to_string()) {
        let pg = {
            let raw_json = fs::read_to_string(param_grid.clone()).unwrap();
            let mut as_json = json::parse(raw_json.as_str()).unwrap();
            let configs = as_json["configs"].take();
            configs
        };

        let mut to_test = Vec::new();
        if let JsonValue::Array(v) = pg {
            for el in v {
                let layers = String::from(el["layers"].as_str().unwrap());
                let branching = el["branching factor"].as_u64().unwrap();
                let namespace = match el["namespace"].as_str() {
                    Some(s) => Some(String::from(s)),
                    None => None
                };
                
                to_test.push((layers, branching, namespace));
            }

            trace!("# RMIs to train: {}", to_test.len());

            let bar = ProgressBar::new(to_test.len() as u64);
            bar.set_style(ProgressStyle::default_bar()
                          .template("{pos} / {len} ({msg}) {wide_bar} {eta}"));
            
            let mut results = json::JsonValue::new_array();
            
            for (models, branch_factor, namespace) in to_test {
                trace!("Training RMI {} with branching factor {}", models, branch_factor);
                bar.set_message(format!("{} {}", models, branch_factor).as_str());
                // TODO this copy should not be required
                let trained_model = train(data.clone(), &models, branch_factor);
                
                let size_bs = codegen::rmi_size(&trained_model.rmi, true);
                let size_ls = codegen::rmi_size(&trained_model.rmi, false);
                results.push(object! {
                    "layers" => models.clone(),
                    "branching factor" => branch_factor,
                    "average error" => trained_model.model_avg_error as f64,
                    "average error %" => trained_model.model_max_error as f64 / num_rows as f64 * 100.0,
                    "max error" => trained_model.model_max_error,
                    "max error %" => trained_model.model_max_error as f64 / num_rows as f64 * 100.0,
                    "size binary search" => size_bs,
                    "size linear search" => size_ls,
                    "namespace" => namespace.clone()
                }).unwrap();

                if let Some(nmspc) = namespace {
                    codegen::output_rmi(
                        &nmspc,
                        false,
                        trained_model,
                        num_rows,
                        0).unwrap();

                }
                
                bar.inc(1);
            }
            bar.finish();

            let f = File::create(format!("{}_results", param_grid)).expect("Could not write results file");
            let mut bw = BufWriter::new(f);
            results.write(&mut bw).unwrap();
            
        } else {
            panic!("Configs must have an array as its value");
        }

    } else if matches.value_of("namespace").is_some() {
        let namespace = matches.value_of("namespace").unwrap().to_string();
        let models = matches.value_of("models").unwrap();
        
        let branch_factor = matches
            .value_of("branching factor")
            .unwrap()
            .parse::<u64>()
            .unwrap();
        
       
        
        let last_layer_errors = matches.is_present("last-layer-errors");
        let trained_model = train(data, models, branch_factor);
        
        let build_time = SystemTime::now()
            .duration_since(start_time)
            .map(|d| d.as_nanos())
            .unwrap_or(std::u128::MAX);
        info!("Model build time: {} ms", build_time / 1_000_000);

        info!(
            "Average model error: {} ({}%)",
            trained_model.model_avg_error as f64,
            trained_model.model_avg_error / num_rows as f64 * 100.0
        );
        info!(
            "Max model error on model {}: {} ({}%)",
            trained_model.model_max_error_idx,
            trained_model.model_max_error,
            trained_model.model_max_error as f64 / num_rows as f64 * 100.0
        );
        
        match matches.value_of("stats-file") {
            None => {}
            Some(stats_fp) => {
                let output = object! {
                    "average error" => trained_model.model_avg_error,
                    "max error" => trained_model.model_max_error
                };
                
                let f = File::create(stats_fp.to_string()).expect("Could not write stats file");
                let mut bw = BufWriter::new(f);
                writeln!(bw, "{}", output.dump()).unwrap();
            }
        }
        
        if !matches.is_present("no-code") {
            codegen::output_rmi(
                &namespace,
                last_layer_errors,
                trained_model,
                num_rows,
                build_time).unwrap();
        } else {
            trace!("Skipping code generation due to CLI flag");
        }
    } else {
        trace!("Must specify either a name space or a parameter grid.");
    }
}<|MERGE_RESOLUTION|>--- conflicted
+++ resolved
@@ -96,54 +96,6 @@
         .unwrap_or(std::u128::MAX);
     info!("Data read time: {} ms", load_time / 1_000_000);
 
-<<<<<<< HEAD
-=======
-    let trained_model = train(data, models, branch_factor);
-
-    let build_time = SystemTime::now()
-        .duration_since(start_time)
-        .map(|d| d.as_nanos())
-        .unwrap_or(std::u128::MAX);
-    info!("Model build time: {} ms", build_time / 1_000_000);
-
-    info!(
-        "Average model error: {} ({}%)",
-        trained_model.model_avg_error as f64,
-        trained_model.model_avg_error / num_rows as f64 * 100.0
-    );
-
-    info!(
-        "Average model log2 error: {}",
-        trained_model.model_avg_log2_error as f64
-    );
-    info!(
-        "Max model error on model {}: {} ({}%)",
-        trained_model.model_max_error_idx,
-        trained_model.model_max_error,
-        trained_model.model_max_error as f64 / num_rows as f64 * 100.0
-    );
-
-    match matches.value_of("stats-file") {
-        None => {}
-        Some(stats_fp) => {
-            let output = object! {
-                "average error" => trained_model.model_avg_error,
-                "max error" => trained_model.model_max_error,
-                "average log2 error" => trained_model.model_avg_log2_error
-            };
-
-            let f = File::create(stats_fp.to_string()).expect("Could not write stats file");
-            let mut bw = BufWriter::new(f);
-            writeln!(bw, "{}", output.dump()).unwrap();
-        }
-    }
-
-    if !matches.is_present("no-code") {
-        let f1 = File::create(format!("{}.cpp", namespace)).expect("Could not write RMI CPP file");
-        let mut bw1 = BufWriter::new(f1);
->>>>>>> 4444133e
-
-
     if let Some(param_grid) = matches.value_of("param-grid").map(|x| x.to_string()) {
         let pg = {
             let raw_json = fs::read_to_string(param_grid.clone()).unwrap();
@@ -186,6 +138,7 @@
                     "branching factor" => branch_factor,
                     "average error" => trained_model.model_avg_error as f64,
                     "average error %" => trained_model.model_max_error as f64 / num_rows as f64 * 100.0,
+                    "average log2 error" => trained_model.model_avg_log2_error,
                     "max error" => trained_model.model_max_error,
                     "max error %" => trained_model.model_max_error as f64 / num_rows as f64 * 100.0,
                     "size binary search" => size_bs,
@@ -242,6 +195,10 @@
             trained_model.model_avg_error / num_rows as f64 * 100.0
         );
         info!(
+            "Average model log2 error: {}",
+            trained_model.model_avg_log2_error
+        );
+        info!(
             "Max model error on model {}: {} ({}%)",
             trained_model.model_max_error_idx,
             trained_model.model_max_error,
@@ -253,6 +210,7 @@
             Some(stats_fp) => {
                 let output = object! {
                     "average error" => trained_model.model_avg_error,
+                    "average log2 error" => trained_model.model_avg_log2_error,
                     "max error" => trained_model.model_max_error
                 };
                 
